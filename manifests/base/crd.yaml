--- conflicted
+++ resolved
@@ -4,15 +4,9 @@
 metadata:
   annotations:
     controller-gen.kubebuilder.io/version: v0.19.0
-<<<<<<< HEAD
-  name: checknodehealths.chm.azure.com
-spec:
-  group: chm.azure.com
-=======
   name: checknodehealths.clusterhealthmonitor.azure.com
 spec:
   group: clusterhealthmonitor.azure.com
->>>>>>> 8faabe11
   names:
     kind: CheckNodeHealth
     listKind: CheckNodeHealthList
