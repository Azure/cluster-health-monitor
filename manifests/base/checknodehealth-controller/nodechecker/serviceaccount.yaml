--- conflicted
+++ resolved
@@ -3,10 +3,4 @@
 kind: ServiceAccount
 metadata:
   name: checknodehealth-checker
-<<<<<<< HEAD
-  namespace: kube-system
-  labels:
-    app.kubernetes.io/name: cluster-health-monitor
-=======
-  namespace: kube-system
->>>>>>> f794a90a
+  namespace: kube-system