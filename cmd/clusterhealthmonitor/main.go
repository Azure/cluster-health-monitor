package main

import (
	"context"
	"flag"
<<<<<<< HEAD
	"log"
	"os"
=======
	"fmt"
>>>>>>> 8117941c
	"os/signal"
	"syscall"
	"time"

	"github.com/Azure/cluster-health-monitor/pkg/checker"
	"github.com/Azure/cluster-health-monitor/pkg/checker/dnscheck"
	"github.com/Azure/cluster-health-monitor/pkg/checker/podstartup"
	"github.com/Azure/cluster-health-monitor/pkg/config"
	"github.com/Azure/cluster-health-monitor/pkg/metrics"
	"github.com/Azure/cluster-health-monitor/pkg/scheduler"
<<<<<<< HEAD
	"gopkg.in/yaml.v3"
=======
>>>>>>> 8117941c
	"k8s.io/klog/v2"
)

const (
	defaultConfigPath = "/etc/cluster-health-monitor/config.yaml"
)

func init() {
	klog.InitFlags(nil)
}

func main() {
	configPath := flag.String("config", defaultConfigPath, "Path to the configuration file")
	flag.Parse()
	defer klog.Flush()

	registerCheckers()

<<<<<<< HEAD
	ctx := context.Background()

	// Wait for interrupt signal to gracefully shutdown.
	ctx, cancel := signal.NotifyContext(ctx, syscall.SIGINT, syscall.SIGTERM)
=======
	// Wait for interrupt signal to gracefully shutdown.
	ctx, cancel := signal.NotifyContext(context.Background(), syscall.SIGINT, syscall.SIGTERM)
>>>>>>> 8117941c
	defer cancel()

	// Run the prometheus metrics server.
	m, err := metrics.NewServer(9800)
	if err != nil {
		klog.Fatalf("Failed to create metrics server:%s.", err)
	}
	go func() {
		if err := m.Run(ctx); err != nil {
			klog.Fatalf("Metrics server error: %v.", err)
		}
	}()

<<<<<<< HEAD
	// Load checkers from config.
	configBytes, err := os.ReadFile(*configPath)
	if err != nil {
		log.Fatalf("Failed to read config file: %v", err)
	}

	checkers, err := checker.BuildCheckersFromConfig(configBytes)
	if err != nil {
		log.Fatalf("Failed to build checkers: %v", err)
	}

	if len(checkers) == 0 {
		log.Printf("Warning: No checkers were loaded from the config file.")
	} else {
		log.Printf("Loaded %d checkers from config", len(checkers))
	}

	// TODO: refactor config parsing to only parse once for building checkers and for intervals/timeouts.
	var parsedConfig config.Config
	if err := yaml.Unmarshal(configBytes, &parsedConfig); err != nil {
		log.Fatalf("Failed to parse config for intervals and timeouts: %v", err)
	}

	intervalTimeoutMap := make(map[string]struct {
		interval time.Duration
		timeout  time.Duration
	})

	for _, cfg := range parsedConfig.Checkers {
		intervalTimeoutMap[cfg.Name] = struct {
			interval time.Duration
			timeout  time.Duration
		}{
			interval: cfg.Interval,
			timeout:  cfg.Timeout,
		}
	}

	// Create checker schedules from checkers.
	var checkerSchedules []scheduler.CheckerSchedule
	for _, chk := range checkers {
		// Get interval and timeout from config for each checker.
		itConfig, ok := intervalTimeoutMap[chk.Name()]
		if !ok {
			log.Fatalf("Failed to find interval/timeout config for checker %q", chk.Name())
		}

		checkerSchedules = append(checkerSchedules, scheduler.CheckerSchedule{
			Checker:  chk,
			Interval: itConfig.interval,
			Timeout:  itConfig.timeout,
		})
		log.Printf("Scheduled checker %q with interval %s and timeout %s",
			chk.Name(), itConfig.interval, itConfig.timeout)
	}

	// Run the scheduler.
	sched := scheduler.NewScheduler(checkerSchedules)
	go func() {
		if err := sched.Start(ctx); err != nil {
			log.Fatalf("Scheduler error: %v", err)
		}
	}()

	log.Printf("Cluster Health Monitor started, using config from %s", *configPath)
=======
	// Parse the configuration file.
	cfg, err := config.ParseFromFile(*configPath)
	if err != nil {
		klog.Fatalf("Failed to parse config: %v", err)
	}

	// Build the checker schedule from the configuration.
	cs, err := buildCheckerSchedule(cfg)
	if err != nil {
		klog.Fatalf("Failed to build checker schedule: %s", err)
	}

	// Run the scheduler.
	sched := scheduler.NewScheduler(cs)
	go func() {
		if err := sched.Start(ctx); err != nil {
			klog.Fatalf("Scheduler error: %v", err)
		}
	}()

	klog.Infof("Cluster Health Monitor started, using config from %s", *configPath)
>>>>>>> 8117941c
	<-ctx.Done()
}

func buildCheckerSchedule(cfg *config.Config) ([]scheduler.CheckerSchedule, error) {
	var schedules []scheduler.CheckerSchedule
	for _, chkCfg := range cfg.Checkers {
		chk, err := checker.Build(&chkCfg)
		if err != nil {
			return nil, fmt.Errorf("failed to build checker %q: %w", chkCfg.Name, err)
		}
		schedules = append(schedules, scheduler.CheckerSchedule{
			Interval: chkCfg.Interval,
			Timeout:  chkCfg.Timeout,
			Checker:  chk,
		})
	}
	return schedules, nil
}

func registerCheckers() {
	dnscheck.Register()
	podstartup.Register()
}<|MERGE_RESOLUTION|>--- conflicted
+++ resolved
@@ -3,15 +3,9 @@
 import (
 	"context"
 	"flag"
-<<<<<<< HEAD
-	"log"
-	"os"
-=======
 	"fmt"
->>>>>>> 8117941c
 	"os/signal"
 	"syscall"
-	"time"
 
 	"github.com/Azure/cluster-health-monitor/pkg/checker"
 	"github.com/Azure/cluster-health-monitor/pkg/checker/dnscheck"
@@ -19,10 +13,6 @@
 	"github.com/Azure/cluster-health-monitor/pkg/config"
 	"github.com/Azure/cluster-health-monitor/pkg/metrics"
 	"github.com/Azure/cluster-health-monitor/pkg/scheduler"
-<<<<<<< HEAD
-	"gopkg.in/yaml.v3"
-=======
->>>>>>> 8117941c
 	"k8s.io/klog/v2"
 )
 
@@ -41,15 +31,8 @@
 
 	registerCheckers()
 
-<<<<<<< HEAD
-	ctx := context.Background()
-
-	// Wait for interrupt signal to gracefully shutdown.
-	ctx, cancel := signal.NotifyContext(ctx, syscall.SIGINT, syscall.SIGTERM)
-=======
 	// Wait for interrupt signal to gracefully shutdown.
 	ctx, cancel := signal.NotifyContext(context.Background(), syscall.SIGINT, syscall.SIGTERM)
->>>>>>> 8117941c
 	defer cancel()
 
 	// Run the prometheus metrics server.
@@ -63,73 +46,6 @@
 		}
 	}()
 
-<<<<<<< HEAD
-	// Load checkers from config.
-	configBytes, err := os.ReadFile(*configPath)
-	if err != nil {
-		log.Fatalf("Failed to read config file: %v", err)
-	}
-
-	checkers, err := checker.BuildCheckersFromConfig(configBytes)
-	if err != nil {
-		log.Fatalf("Failed to build checkers: %v", err)
-	}
-
-	if len(checkers) == 0 {
-		log.Printf("Warning: No checkers were loaded from the config file.")
-	} else {
-		log.Printf("Loaded %d checkers from config", len(checkers))
-	}
-
-	// TODO: refactor config parsing to only parse once for building checkers and for intervals/timeouts.
-	var parsedConfig config.Config
-	if err := yaml.Unmarshal(configBytes, &parsedConfig); err != nil {
-		log.Fatalf("Failed to parse config for intervals and timeouts: %v", err)
-	}
-
-	intervalTimeoutMap := make(map[string]struct {
-		interval time.Duration
-		timeout  time.Duration
-	})
-
-	for _, cfg := range parsedConfig.Checkers {
-		intervalTimeoutMap[cfg.Name] = struct {
-			interval time.Duration
-			timeout  time.Duration
-		}{
-			interval: cfg.Interval,
-			timeout:  cfg.Timeout,
-		}
-	}
-
-	// Create checker schedules from checkers.
-	var checkerSchedules []scheduler.CheckerSchedule
-	for _, chk := range checkers {
-		// Get interval and timeout from config for each checker.
-		itConfig, ok := intervalTimeoutMap[chk.Name()]
-		if !ok {
-			log.Fatalf("Failed to find interval/timeout config for checker %q", chk.Name())
-		}
-
-		checkerSchedules = append(checkerSchedules, scheduler.CheckerSchedule{
-			Checker:  chk,
-			Interval: itConfig.interval,
-			Timeout:  itConfig.timeout,
-		})
-		log.Printf("Scheduled checker %q with interval %s and timeout %s",
-			chk.Name(), itConfig.interval, itConfig.timeout)
-	}
-
-	// Run the scheduler.
-	sched := scheduler.NewScheduler(checkerSchedules)
-	go func() {
-		if err := sched.Start(ctx); err != nil {
-			log.Fatalf("Scheduler error: %v", err)
-		}
-	}()
-
-	log.Printf("Cluster Health Monitor started, using config from %s", *configPath)
-=======
 	// Parse the configuration file.
 	cfg, err := config.ParseFromFile(*configPath)
 	if err != nil {
@@ -151,7 +67,6 @@
 	}()
 
 	klog.Infof("Cluster Health Monitor started, using config from %s", *configPath)
->>>>>>> 8117941c
 	<-ctx.Done()
 }
 
